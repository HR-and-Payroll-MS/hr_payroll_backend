from rest_framework import serializers

from hr_payroll.users.models import User


class UserSerializer(serializers.ModelSerializer[User]):
    full_name = serializers.CharField(source="name", read_only=True)

    class Meta:
        model = User
        fields = ["username", "first_name", "last_name", "full_name", "email", "url"]

        extra_kwargs = {
            "url": {"view_name": "api:user-detail", "lookup_field": "username"},
        }

    def update(self, instance, validated_data):
        instance.first_name = validated_data.get("first_name", instance.first_name)
        instance.last_name = validated_data.get("last_name", instance.last_name)
<<<<<<< HEAD
        instance.emaail = validated_data.get("email", instance.email)
=======
        instance.email = validated_data.get("email", instance.email)
>>>>>>> 6bc36628

        instance.save()
        return instance<|MERGE_RESOLUTION|>--- conflicted
+++ resolved
@@ -17,11 +17,7 @@
     def update(self, instance, validated_data):
         instance.first_name = validated_data.get("first_name", instance.first_name)
         instance.last_name = validated_data.get("last_name", instance.last_name)
-<<<<<<< HEAD
-        instance.emaail = validated_data.get("email", instance.email)
-=======
         instance.email = validated_data.get("email", instance.email)
->>>>>>> 6bc36628
 
         instance.save()
         return instance